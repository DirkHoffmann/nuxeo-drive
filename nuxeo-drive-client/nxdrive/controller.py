"""Main API to perform Nuxeo Drive operations"""

import os
import sys
from urllib import quote
from threading import local
import subprocess
from datetime import datetime
from datetime import timedelta
import calendar

from cookielib import CookieJar

from sqlalchemy.orm.exc import NoResultFound
from sqlalchemy import asc
from sqlalchemy import or_

import nxdrive
from nxdrive.client import Unauthorized
from nxdrive.client import LocalClient
from nxdrive.client import RemoteFileSystemClient
from nxdrive.client import RemoteFilteredFileSystemClient
from nxdrive.client import RemoteDocumentClient
from nxdrive.client.base_automation_client import get_proxies_for_handler
from nxdrive.client import NotFound
from nxdrive.model import init_db
from nxdrive.model import DeviceConfig
from nxdrive.model import ServerBinding
from nxdrive.model import LastKnownState
from nxdrive.synchronizer import Synchronizer
from nxdrive.synchronizer import POSSIBLE_NETWORK_ERROR_TYPES
from nxdrive.logging_config import get_logger
from nxdrive.utils import ENCODING
from nxdrive.utils import normalized_path
from nxdrive.utils import safe_long_path
from nxdrive.utils import encrypt
from nxdrive.utils import decrypt
from nxdrive.migration import migrate_db


log = get_logger(__name__)

NUXEO_DRIVE_FOLDER_NAME = 'Nuxeo Drive'


class MissingToken(Exception):
    pass


def default_nuxeo_drive_folder():
    """Find a reasonable location for the root Nuxeo Drive folder

    This folder is user specific, typically under the home folder.

    Under Windows, try to locate My Documents as a home folder, using the
    win32com shell API if allowed, else falling back on a manual detection.

    Note that we need to decode the path returned by os.path.expanduser with
    the local encoding because the value of the HOME environment variable is
    read as a byte string. Using os.path.expanduser(u'~') fails if the home
    path contains non ASCII characters since Unicode coercion attempts to
    decode the byte string as an ASCII string.
    """
    if sys.platform == "win32":
        from win32com.shell import shell, shellcon
        try:
            my_documents = shell.SHGetFolderPath(0, shellcon.CSIDL_PERSONAL,
                                                 None, 0)
        except:
            # In some cases (not really sure how this happens) the current user
            # is not allowed to access its 'My Documents' folder path through
            # the win32com shell API, which raises the following error:
            # com_error: (-2147024891, 'Access is denied.', None, None)
            # We noticed that in this case the 'Location' tab is missing in the
            # Properties window of 'My Documents' accessed through the
            # Explorer.
            # So let's fall back on a manual (and poor) detection.
            # WARNING: it's important to check 'Documents' first as under
            # Windows 7 there also exists a 'My Documents' folder invisible in
            # the Explorer and cmd / powershell but visible from Python.
            # First try regular location for documents under Windows 7 and up
            log.debug("Access denied to win32com shell API: SHGetFolderPath,"
                      " falling back on manual detection of My Documents")
            my_documents = os.path.expanduser(r'~\Documents')
            my_documents = unicode(my_documents.decode(ENCODING))
            if not os.path.exists(my_documents):
                # Compatibility for Windows XP
                my_documents = os.path.expanduser(r'~\My Documents')
                my_documents = unicode(my_documents.decode(ENCODING))

        if os.path.exists(my_documents):
            nuxeo_drive_folder = os.path.join(my_documents,
                                              NUXEO_DRIVE_FOLDER_NAME)
            log.info("Will use '%s' as default Nuxeo Drive folder location"
                      " under Windows", nuxeo_drive_folder)
            return nuxeo_drive_folder

    # Fall back on home folder otherwise
    user_home = os.path.expanduser('~')
    user_home = unicode(user_home.decode(ENCODING))
    nuxeo_drive_folder = os.path.join(user_home, NUXEO_DRIVE_FOLDER_NAME)
    log.info("Will use '%s' as default Nuxeo Drive folder location",
              nuxeo_drive_folder)
    return nuxeo_drive_folder


class ServerBindingSettings(object):
    """Summarize server binding settings"""

    def __init__(self, server_url=None, server_version=None,
                 username=None, password=None,
                 local_folder=None, initialized=False,
                 pwd_update_required=False):
        self.server_url = server_url
        self.server_version = server_version
        self.username = username
        self.password = password
        self.local_folder = local_folder
        self.initialized = initialized
        self.pwd_update_required = pwd_update_required

    def __repr__(self):
        return ("ServerBindingSettings<server_url=%s, server_version=%s, "
                "username=%s, local_folder=%s, initialized=%r, "
                "pwd_update_required=%r>") % (
                    self.server_url, self.server_version, self.username,
                    self.local_folder, self.initialized,
                    self.pwd_update_required)


class ProxySettings(object):
    """Summarize HTTP proxy settings"""

    def __init__(self, config='System', proxy_type=None,
                 server=None, port=None,
                 authenticated=False, username=None, password=None,
                 exceptions=None):
        self.config = config
        self.proxy_type = proxy_type
        self.server = server
        self.port = port
        self.authenticated = authenticated
        self.username = username
        self.password = password
        self.exceptions = exceptions

    def __repr__(self):
        return ("ProxySettings<config=%s, proxy_type=%s, server=%s, port=%s, "
                "authenticated=%r, username=%s, exceptions=%s>") % (
                    self.config, self.proxy_type, self.server, self.port,
                    self.authenticated, self.username, self.exceptions)


class GeneralSettings(object):
    """Summarize general settings"""

    def __init__(self, auto_update=False):
        self.auto_update = auto_update

    def __repr__(self):
        return "GeneralSettings<auto_update=%r>" % self.auto_update


class Controller(object):
    """Manage configuration and perform Nuxeo Drive Operations

    This class is thread safe: instance can be shared by multiple threads
    as DB sessions and Nuxeo clients are thread locals.
    """

    # Used for binding server / roots and managing tokens
    remote_doc_client_factory = RemoteDocumentClient

    # Used for FS synchronization operations
    remote_fs_client_factory = RemoteFileSystemClient
    # Used for FS synchronization operations
    remote_filtered_fs_client_factory = RemoteFilteredFileSystemClient

    def __init__(self, config_folder, echo=False, echo_pool=False,
                 poolclass=None, handshake_timeout=60, timeout=20,
                 page_size=None):
        # Log the installation location for debug
        nxdrive_install_folder = os.path.dirname(nxdrive.__file__)
        nxdrive_install_folder = os.path.realpath(nxdrive_install_folder)
        log.info("nxdrive installed in '%s'", nxdrive_install_folder)

        # Log the configuration location for debug
        config_folder = os.path.expanduser(config_folder)
        self.config_folder = os.path.realpath(config_folder)
        if not os.path.exists(self.config_folder):
            os.makedirs(self.config_folder)
        log.info("nxdrive configured in '%s'", self.config_folder)

        if not echo:
            echo = os.environ.get('NX_DRIVE_LOG_SQL', None) is not None
        self.handshake_timeout = handshake_timeout
        self.timeout = timeout

        # Handle connection to the local Nuxeo Drive configuration and
        # metadata SQLite database.
        self._engine, self._session_maker = init_db(
            self.config_folder, echo=echo, echo_pool=echo_pool,
            poolclass=poolclass)

        # Migrate SQLite database if needed
        migrate_db(self._engine)

        # Thread-local storage for the remote client cache
        self._local = local()
        self._client_cache_timestamps = dict()

        self._remote_error = None
        self._local_error = None

        device_config = self.get_device_config()
        self.device_id = device_config.device_id
        self.version = nxdrive.__version__
        self.updated = self.update_version(device_config)

        # HTTP proxy settings
        self.proxies = None
        self.proxy_exceptions = None
        self.refresh_proxies(device_config=device_config)

        self.synchronizer = Synchronizer(self, page_size=page_size)

        # Make all the automation client related to this controller
        # share cookies using threadsafe jar
        self.cookie_jar = CookieJar()

    def get_session(self):
        """Reuse the thread local session for this controller

        Using the controller in several thread should be thread safe as long as
        this method is always called to fetch the session instance.
        """
        return self._session_maker()

    def get_device_config(self, session=None):
        """Fetch the singleton configuration object for this device"""
        if session is None:
            session = self.get_session()
        try:
            return session.query(DeviceConfig).one()
        except NoResultFound:
            device_config = DeviceConfig()  # generate a unique device id
            session.add(device_config)
            session.commit()
            return device_config

    def get_version(self):
        return self.version

    def update_version(self, device_config):
        if self.version != device_config.client_version:
            log.info("Detected version upgrade: current version = %s,"
                      " new version = %s => upgrading current version,"
                      " yet DB upgrade might be needed.",
                      device_config.client_version,
                      self.version)
            device_config.client_version = self.version
            self.get_session().commit()
            return True
        return False

    def is_updated(self):
        return self.updated

    def refresh_update_info(self, local_folder):
        try:
            session = self.get_session()
            sb = self.get_server_binding(local_folder, session=session)
            self._set_update_info(sb)
            session.commit()
        except:
            # Can't find any update info
            self.update_info = None

    def _set_update_info(self, server_binding, remote_client=None):
        try:
            remote_client = (remote_client if remote_client is not None
                             else self.get_remote_doc_client(server_binding))
            update_info = remote_client.get_update_info()
            log.info("Fetched update info from server: %r", update_info)
            server_binding.server_version = update_info['serverVersion']
            server_binding.update_url = update_info['updateSiteURL']
<<<<<<< HEAD
        except:
            log.info("Can't get update information from server \
                            , may be old server")
=======
        except Exception as e:
            log.warning("Cannot get update info because of: %s", e)
>>>>>>> 567df53e

    def get_proxy_settings(self, device_config=None):
        """Fetch proxy settings from database"""
        dc = (self.get_device_config() if device_config is None
              else device_config)
        # Decrypt password with token as the secret
        token = self.get_first_token()
        if dc.proxy_password is not None and token is not None:
            password = decrypt(dc.proxy_password, token)
        else:
            # If no server binding or no token available
            # (possibly after token revocation) reset password
            password = ''
        return ProxySettings(config=dc.proxy_config,
                                       proxy_type=dc.proxy_type,
                                       server=dc.proxy_server,
                                       port=dc.proxy_port,
                                       authenticated=dc.proxy_authenticated,
                                       username=dc.proxy_username,
                                       password=password,
                                       exceptions=dc.proxy_exceptions)

    def set_proxy_settings(self, proxy_settings):
        session = self.get_session()
        device_config = self.get_device_config(session)

        device_config.proxy_config = proxy_settings.config
        device_config.proxy_type = proxy_settings.proxy_type
        device_config.proxy_server = proxy_settings.server
        device_config.proxy_port = proxy_settings.port
        device_config.proxy_exceptions = proxy_settings.exceptions
        device_config.proxy_authenticated = proxy_settings.authenticated
        device_config.proxy_username = proxy_settings.username
        # Encrypt password with token as the secret
        token = self.get_first_token(session)
        if token is None:
            raise MissingToken("Your token has been revoked,"
                        " please update your password to acquire a new one.")
        password = encrypt(proxy_settings.password, token)
        device_config.proxy_password = password

        session.commit()
        log.info("Proxy settings successfully updated: %r", proxy_settings)
        self.invalidate_client_cache()

    def get_general_settings(self, device_config=None):
        """Fetch general settings from database"""
        dc = (self.get_device_config() if device_config is None
              else device_config)
        return GeneralSettings(auto_update=dc.auto_update)

    def set_general_settings(self, general_settings):
        session = self.get_session()
        device_config = self.get_device_config(session)
        device_config.auto_update = general_settings.auto_update
        session.commit()
        log.info("General settings successfully updated: %r", general_settings)

    def is_auto_update(self, device_config=None):
        return self.get_general_settings(
                        device_config=device_config).auto_update

    def set_auto_update(self, auto_update):
        session = self.get_session()
        device_config = self.get_device_config(session)
        device_config.auto_update = auto_update
        session.commit()
        log.info("Auto update setting successfully updated: %r", auto_update)

    def refresh_proxies(self, proxy_settings=None, device_config=None):
        """Refresh current proxies with the given settings"""
        # If no proxy settings passed fetch them from database
        proxy_settings = (proxy_settings if proxy_settings is not None
                          else self.get_proxy_settings(
                                                device_config=device_config))
        self.proxies, self.proxy_exceptions = get_proxies_for_handler(
                                                            proxy_settings)

    def get_server_binding(self, local_folder, raise_if_missing=False,
                           session=None):
        """Find the ServerBinding instance for a given local_folder"""
        local_folder = normalized_path(local_folder)
        if session is None:
            session = self.get_session()
        try:
            return session.query(ServerBinding).filter(
                ServerBinding.local_folder == local_folder).one()
        except NoResultFound:
            if raise_if_missing:
                raise RuntimeError(
                    "Folder '%s' is not bound to any Nuxeo server"
                    % local_folder)
            return None

    def list_server_bindings(self, session=None):
        if session is None:
            session = self.get_session()
        return session.query(ServerBinding).all()

    def get_first_token(self, session=None):
        """Get the token from the first server binding"""
        if session is None:
            session = self.get_session()
        server_bindings = self.list_server_bindings(session)
        if not server_bindings:
            return None
        sb = server_bindings[0]
        return sb.remote_token

    def get_server_binding_settings(self):
        """Fetch server binding settings from database"""
        server_bindings = self.list_server_bindings()
        if not server_bindings:
            return ServerBindingSettings(
                local_folder=default_nuxeo_drive_folder())
        else:
            # TODO: handle multiple server bindings, for now take the first one
            # See https://jira.nuxeo.com/browse/NXP-12716
            sb = server_bindings[0]
            return ServerBindingSettings(server_url=sb.server_url,
                            server_version=sb.server_version,
                            username=sb.remote_user,
                            local_folder=sb.local_folder,
                            initialized=True,
                            pwd_update_required=sb.has_invalid_credentials())

    def is_credentials_update_required(self):
        server_bindings = self.list_server_bindings()
        if not server_bindings:
            return True
        else:
            # TODO: handle multiple server bindings, for now consider that
            # credentials update is required if at least one binding has
            # invalid credentials
            # See https://jira.nuxeo.com/browse/NXP-12716
            for server_binding in server_bindings:
                if server_binding.has_invalid_credentials():
                    return True
            return  False

    def stop(self):
        """Stop the Nuxeo Drive synchronization thread

        As the process asking the synchronization to stop might not be the same
        as the process running the synchronization (especially when used from
        the commandline without the graphical user interface and its tray icon
        menu) we use a simple empty marker file a cross platform way to pass
        the stop message between the two.

        """
        pid = self.synchronizer.check_running(process_name="sync")
        if pid is not None:
            # Create a stop file marker for the running synchronization
            # process
            log.info("Telling synchronization process %d to stop." % pid)
            stop_file = os.path.join(self.config_folder, "stop_%d" % pid)
            open(safe_long_path(stop_file), 'wb').close()
        else:
            log.info("No running synchronization process to stop.")

    def children_states(self, folder_path):
        """List the status of the children of a folder

        The state of the folder is a summary of their descendant rather
        than their own instric synchronization step which is of little
        use for the end user.

        """
        session = self.get_session()
        # Find the server binding for this absolute path
        try:
            binding, path = self._binding_path(folder_path, session=session)
        except NotFound:
            return []

        try:
            folder_state = session.query(LastKnownState).filter_by(
                local_folder=binding.local_folder,
                local_path=path,
            ).one()
        except NoResultFound:
            return []

        states = self._pair_states_recursive(session, folder_state)

        return [(os.path.basename(s.local_path), pair_state)
                for s, pair_state in states
                if s.local_parent_path == path]

    def _pair_states_recursive(self, session, doc_pair):
        """Recursive call to collect pair state under a given location."""
        if not doc_pair.folderish:
            return [(doc_pair, doc_pair.pair_state)]

        if doc_pair.local_path is not None and doc_pair.remote_ref is not None:
            f = or_(
                LastKnownState.local_parent_path == doc_pair.local_path,
                LastKnownState.remote_parent_ref == doc_pair.remote_ref,
            )
        elif doc_pair.local_path is not None:
            f = LastKnownState.local_parent_path == doc_pair.local_path
        elif doc_pair.remote_ref is not None:
            f = LastKnownState.remote_parent_ref == doc_pair.remote_ref
        else:
            raise ValueError("Illegal state %r: at least path or remote_ref"
                             " should be not None." % doc_pair)

        children_states = session.query(LastKnownState).filter_by(
            local_folder=doc_pair.local_folder).filter(f).order_by(
                asc(LastKnownState.local_name),
                asc(LastKnownState.remote_name),
            ).all()

        results = []
        for child_state in children_states:
            sub_results = self._pair_states_recursive(session, child_state)
            results.extend(sub_results)

        # A folder stays synchronized (or unknown) only if all the descendants
        # are themselfves synchronized.
        pair_state = doc_pair.pair_state
        for _, sub_pair_state in results:
            if sub_pair_state != 'synchronized':
                pair_state = 'children_modified'
            break
        # Pre-pend the folder state to the descendants
        return [(doc_pair, pair_state)] + results

    def _binding_path(self, local_path, session=None):
        """Find a server binding and relative path for a given FS path"""
        local_path = normalized_path(local_path)

        # Check exact binding match
        binding = self.get_server_binding(local_path, session=session,
            raise_if_missing=False)
        if binding is not None:
            return binding, u'/'

        # Check for bindings that are prefix of local_path
        session = self.get_session()
        all_bindings = session.query(ServerBinding).all()
        matching_bindings = [sb for sb in all_bindings
                             if local_path.startswith(
                                sb.local_folder + os.path.sep)]
        if len(matching_bindings) == 0:
            raise NotFound("Could not find any server binding for "
                               + local_path)
        elif len(matching_bindings) > 1:
            raise RuntimeError("Found more than one binding for %s: %r" % (
                local_path, matching_bindings))
        binding = matching_bindings[0]
        path = local_path[len(binding.local_folder):]
        path = path.replace(os.path.sep, u'/')
        return binding, path

    def bind_server(self, local_folder, server_url, username, password):
        """Bind a local folder to a remote nuxeo server"""
        session = self.get_session()
        local_folder = normalized_path(local_folder)

        # check the connection to the server by issuing an authentication
        # request
        server_url = self._normalize_url(server_url)
        nxclient = self.remote_doc_client_factory(
            server_url, username, self.device_id, self.version,
            proxies=self.proxies, proxy_exceptions=self.proxy_exceptions,
            password=password, timeout=self.handshake_timeout)
        token = nxclient.request_token()
        if token is not None:
            # The server supports token based identification: do not store the
            # password in the DB
            password = None
        try:
            try:
                # Look for an existing server binding for the given local
                # folder
                server_binding = session.query(ServerBinding).filter(
                    ServerBinding.local_folder == local_folder).one()
                if server_binding.server_url != server_url:
                    raise RuntimeError(
                        "%s is already bound to '%s'" % (
                            local_folder, server_binding.server_url))

                if server_binding.remote_user != username:
                    # Update username info if required
                    server_binding.remote_user = username
                    log.info("Updating username to '%s' on server '%s'",
                            username, server_url)

                if (token is None
                    and server_binding.remote_password != password):
                    # Update password info if required
                    server_binding.remote_password = password
                    log.info("Updating password for user '%s' on server '%s'",
                            username, server_url)

                if token is not None and server_binding.remote_token != token:
                    log.info("Updating token for user '%s' on server '%s'",
                            username, server_url)
                    # Update the token info if required
                    server_binding.remote_token = token

                    # Ensure that the password is not stored in the DB
                    if server_binding.remote_password is not None:
                        server_binding.remote_password = None

                # If the top level state for the server binding doesn't exist,
                # create the local folder and the top level state. This can be
                # the case when initializing the DB manually with a SQL script.
                try:
                    session.query(LastKnownState).filter_by(local_path='/',
                                            local_folder=local_folder).one()
                except NoResultFound:
                    self._make_local_folder(local_folder)
                    self._add_top_level_state(server_binding, session)

            except NoResultFound:
                # No server binding found for the given local folder
                # First create local folder in the file system
                self._make_local_folder(local_folder)

                # Create ServerBinding instance in DB
                log.info("Binding '%s' to '%s' with account '%s'",
                         local_folder, server_url, username)
                server_binding = ServerBinding(local_folder, server_url,
                                               username,
                                               remote_password=password,
                                               remote_token=token)
                session.add(server_binding)

                # Create the top level state for the server binding
                self._add_top_level_state(server_binding, session)

            # Set update info
            self._set_update_info(server_binding, remote_client=nxclient)

        except:
            # In case an AddonNotInstalled exception is raised, need to
            # invalidate the remote client cache for it to be aware of the new
            # operations when the addon gets installed
            if server_binding is not None:
                self.invalidate_client_cache(server_binding.server_url)
            session.rollback()
            raise

        session.commit()
        return server_binding

    def _add_top_level_state(self, server_binding, session):
        local_client = LocalClient(server_binding.local_folder)
        local_info = local_client.get_info(u'/')

        remote_client = self.get_remote_fs_client(server_binding)
        remote_info = remote_client.get_filesystem_root_info()

        state = LastKnownState(server_binding.local_folder,
                               local_info=local_info,
                               local_state='synchronized',
                               remote_info=remote_info,
                               remote_state='synchronized')
        session.add(state)

    def _make_local_folder(self, local_folder):
        if not os.path.exists(local_folder):
            os.makedirs(local_folder)
            self.register_folder_link(local_folder)

    def unbind_server(self, local_folder):
        """Remove the binding to a Nuxeo server

        Local files are not deleted"""
        session = self.get_session()
        local_folder = normalized_path(local_folder)
        binding = self.get_server_binding(local_folder, raise_if_missing=True,
                                          session=session)

        # Revoke token if necessary
        if binding.remote_token is not None:
            try:
                nxclient = self.remote_doc_client_factory(
                        binding.server_url,
                        binding.remote_user,
                        self.device_id,
                        self.version,
                        proxies=self.proxies,
                        proxy_exceptions=self.proxy_exceptions,
                        token=binding.remote_token,
                        timeout=self.timeout)
                log.info("Revoking token for '%s' with account '%s'",
                         binding.server_url, binding.remote_user)
                nxclient.revoke_token()
            except POSSIBLE_NETWORK_ERROR_TYPES:
                log.warning("Could not connect to server '%s' to revoke token",
                            binding.server_url)
            except Unauthorized:
                # Token is already revoked
                pass

        # Invalidate client cache
        self.invalidate_client_cache(binding.server_url)

        # Delete binding info in local DB
        log.info("Unbinding '%s' from '%s' with account '%s'",
                 local_folder, binding.server_url, binding.remote_user)
        session.delete(binding)
        session.commit()

    def unbind_all(self):
        """Unbind all server and revoke all tokens

        This is useful for cleanup in integration test code.
        """
        session = self.get_session()
        for sb in session.query(ServerBinding).all():
            self.unbind_server(sb.local_folder)

    def bind_root(self, local_folder, remote_ref, repository='default',
                  session=None):
        """Bind local root to a remote root (folderish document in Nuxeo).

        local_folder must be already bound to an existing Nuxeo server.

        remote_ref must be the IdRef or PathRef of an existing folderish
        document on the remote server bound to the local folder.

        """
        session = self.get_session() if session is None else session
        local_folder = normalized_path(local_folder)
        server_binding = self.get_server_binding(
            local_folder, raise_if_missing=True, session=session)

        nxclient = self.get_remote_doc_client(server_binding,
            repository=repository)

        # Register the root on the server
        nxclient.register_as_root(remote_ref)

    def unbind_root(self, local_folder, remote_ref, repository='default',
                    session=None):
        """Remove binding to remote folder"""
        session = self.get_session() if session is None else session
        server_binding = self.get_server_binding(
            local_folder, raise_if_missing=True, session=session)

        nxclient = self.get_remote_doc_client(server_binding,
            repository=repository)

        # Unregister the root on the server
        nxclient.unregister_as_root(remote_ref)

    def list_pending(self, limit=100, local_folder=None, ignore_in_error=None,
                     session=None):
        """List pending files to synchronize, ordered by path

        Ordering by path makes it possible to synchronize sub folders content
        only once the parent folders have already been synchronized.

        If ingore_in_error is not None and is a duration in second, skip pair
        states that have recently triggered a synchronization error.
        """
        if session is None:
            session = self.get_session()

        # Only consider pair states that are not synchronized
        # and ignore unsynchronized ones
        predicates = [LastKnownState.pair_state != 'synchronized',
                      LastKnownState.pair_state != 'unsynchronized']
        if local_folder is not None:
            predicates.append(LastKnownState.local_folder == local_folder)

        if ignore_in_error is not None and ignore_in_error > 0:
            max_date = datetime.utcnow() - timedelta(seconds=ignore_in_error)
            predicates.append(or_(
                LastKnownState.last_sync_error_date == None,
                LastKnownState.last_sync_error_date < max_date))

        return session.query(LastKnownState).filter(
            *predicates
        ).order_by(
            # Ensure that newly created remote folders will be synchronized
            # before their children while keeping a fixed named based
            # deterministic ordering to make the tests readable
            asc(LastKnownState.remote_parent_path),
            asc(LastKnownState.remote_name),
            asc(LastKnownState.remote_ref),

            # Ensure that newly created local folders will be synchronized
            # before their children
            asc(LastKnownState.local_path)
        ).limit(limit).all()

    def next_pending(self, local_folder=None, session=None):
        """Return the next pending file to synchronize or None"""
        pending = self.list_pending(limit=1, local_folder=local_folder,
                                    session=session)
        return pending[0] if len(pending) > 0 else None

    def _get_client_cache(self):
        if not hasattr(self._local, 'remote_clients'):
            self._local.remote_clients = dict()
        return self._local.remote_clients

    def get_remote_fs_client(self, server_binding, filtered=True):
        """Return a client for the FileSystem abstraction."""
        cache = self._get_client_cache()
        sb = server_binding
        cache_key = (sb.server_url, sb.remote_user, self.device_id, filtered)
        remote_client_cache = cache.get(cache_key)
        if remote_client_cache is not None:
            remote_client = remote_client_cache[0]
            timestamp = remote_client_cache[1]
        client_cache_timestamp = self._client_cache_timestamps.get(cache_key)

        if remote_client_cache is None or timestamp < client_cache_timestamp:
            if filtered:
                remote_client = self.remote_filtered_fs_client_factory(
                        sb.server_url, sb.remote_user, self.device_id,
                        self.version, self.get_session(),
                        proxies=self.proxies,
                        proxy_exceptions=self.proxy_exceptions,
                        password=sb.remote_password, token=sb.remote_token,
                        timeout=self.timeout, cookie_jar=self.cookie_jar,
                        check_suspended=self.synchronizer.check_suspended)
            else:
                remote_client = self.remote_fs_client_factory(
                        sb.server_url, sb.remote_user, self.device_id,
                        self.version,
                        proxies=self.proxies,
                        proxy_exceptions=self.proxy_exceptions,
                        password=sb.remote_password, token=sb.remote_token,
                        timeout=self.timeout, cookie_jar=self.cookie_jar,
                        check_suspended=self.synchronizer.check_suspended)
            if client_cache_timestamp is None:
                client_cache_timestamp = 0
                self._client_cache_timestamps[cache_key] = 0
            cache[cache_key] = remote_client, client_cache_timestamp
        # Make it possible to have the remote client simulate any kind of
        # network or server failure: this is useful for example to ensure that
        # cookies used for load balancer affinity (e.g. AWSELB) are shared by
        # all the Automation clients managed by a given controller.
        remote_client.make_remote_raise(self._remote_error)
        # Make it possible to have the remote client simulate any kind of
        # local device failure: this is useful for example to test a "No space
        # left on device" issue when downloading a file.
        remote_client.make_local_raise(self._local_error)
        return remote_client

    def get_remote_doc_client(self, server_binding, repository='default',
                              base_folder=None):
        """Return an instance of Nuxeo Document Client"""
        sb = server_binding
        return self.remote_doc_client_factory(
            sb.server_url, sb.remote_user, self.device_id, self.version,
            proxies=self.proxies, proxy_exceptions=self.proxy_exceptions,
            password=sb.remote_password, token=sb.remote_token,
            repository=repository, base_folder=base_folder,
            timeout=self.timeout, cookie_jar=self.cookie_jar)

    def get_local_client(self, local_folder):
        """Return a file system client for the given local folder"""
        return LocalClient(local_folder)

    def invalidate_client_cache(self, server_url=None):
        for key in self._client_cache_timestamps:
            if server_url is None or key[0] == server_url:
                now = datetime.utcnow().utctimetuple()
                self._client_cache_timestamps[key] = calendar.timegm(now)
        # Re-fetch HTTP proxy settings
        self.refresh_proxies()

    def get_state(self, server_url, remote_ref):
        """Find a pair state for the provided remote document identifiers."""
        server_url = self._normalize_url(server_url)
        session = self.get_session()
        try:
            states = session.query(LastKnownState).filter_by(
                remote_ref=remote_ref,
            ).all()
            for state in states:
                if (state.server_binding.server_url == server_url):
                    return state
        except NoResultFound:
            return None

    def get_state_for_local_path(self, local_os_path):
        """Find a DB state from a local filesystem path"""
        session = self.get_session()
        sb, local_path = self._binding_path(local_os_path, session=session)
        return session.query(LastKnownState).filter_by(
            local_folder=sb.local_folder, local_path=local_path).one()

    def launch_file_editor(self, server_url, remote_ref):
        """Find the local file if any and start OS editor on it."""

        state = self.get_state(server_url, remote_ref)
        if state is None:
            # TODO: synchronize to a dedicated special root for one time edit
            log.warning('Could not find local file for server_url=%s '
                        'and remote_ref=%s', server_url, remote_ref)
            return

        # TODO: check synchronization of this state first

        # Find the best editor for the file according to the OS configuration
        file_path = state.get_local_abspath()
        self.open_local_file(file_path)

    def open_local_file(self, file_path):
        """Launch the local OS program on the given file / folder."""
        log.debug('Launching editor on %s', file_path)
        if sys.platform == 'win32':
            os.startfile(file_path)
        elif sys.platform == 'darwin':
            subprocess.Popen(['open', file_path])
        else:
            try:
                subprocess.Popen(['xdg-open', file_path])
            except OSError:
                # xdg-open should be supported by recent Gnome, KDE, Xfce
                log.error("Failed to find and editor for: '%s'", file_path)

    def make_remote_raise(self, error):
        """Helper method to simulate network failure for testing"""
        self._remote_error = error

    def make_local_raise(self, error):
        """Helper method to simulate local device failure for testing"""
        self._local_error = error

    def dispose(self):
        """Release database resources.

        Close thread-local Session, ending any transaction in progress and
        releasing underlying connections from the pool.

        Note that releasing all connections from the pool using
        Session.close_all() or SingletonThreadPool.dispose() is not an option
        here as the Python SQLite driver pysqlite used by SQLAlchemy doesn't
        let you close a connection from a thread that didn't create it (except
        under Windows, see below).
        In our case at least two threads are involved, the GUI and the
        synchronization one, so each one needs to close its own Session by
        calling this function.

        Beware that starting more threads than the pool size (default  is 5)
        might lead to a ProgrammingError when SingletonThreadPool._cleanup()
        gets called, for the reason just mentioned.

        Also note that calling Session.close() never seems to remove the
        connection object from the pool, even if the thread owning it is dead.

        Under Windows we need to release all connections from the pool
        calling SingletonThreadPool.dispose(), which strangely doesn't raise a
        ProgrammingError - probably due to a different implementation of the
        pysqlite driver -, otherwise we might get a WindowsError at tear down
        in tests using multiple threads when trying to remove the temporary
        test folder because of it being used by another Python process than the
        main one...
        """
        session = self.get_session()
        log.debug("Closing thread-local Session %r, ending any transaction"
                  " in progress and releasing underlying connections from"
                  " the pool", session)
        session.close()
        if sys.platform == 'win32':
            log.debug("As we are under Windows, dispose connection pool to"
                      " make sure all connections are closed, avoiding any"
                      " WindowsError due to a Python process using the"
                      " database file")
            self._engine.pool.dispose()

    def _normalize_url(self, url):
        """Ensure that user provided url always has a trailing '/'"""
        if url is None or not url:
            raise ValueError("Invalid url: %r" % url)
        if not url.endswith(u'/'):
            return url + u'/'
        return url

    def register_folder_link(self, folder_path):
        if sys.platform == 'darwin':
            self.register_folder_link_darwin(folder_path)
        # TODO: implement Windows and Linux support here

    def register_folder_link_darwin(self, folder_path):
        try:
            from LaunchServices import LSSharedFileListCreate
            from LaunchServices import kLSSharedFileListFavoriteItems
            from LaunchServices import LSSharedFileListInsertItemURL
            from LaunchServices import kLSSharedFileListItemBeforeFirst
            from LaunchServices import CFURLCreateWithString
        except ImportError:
            log.warning("PyObjC package is not installed:"
                        " skipping favorite link creation")
            return
        folder_path = normalized_path(folder_path)
        folder_name = os.path.basename(folder_path)

        lst = LSSharedFileListCreate(None, kLSSharedFileListFavoriteItems,
                                     None)
        if lst is None:
            log.warning("Could not fetch the Finder favorite list.")
            return

        url = CFURLCreateWithString(None, "file://" + quote(folder_path), None)
        if url is None:
            log.warning("Could not generate valid favorite URL for: %s",
                folder_path)
            return

        # Register the folder as favorite if not already there
        item = LSSharedFileListInsertItemURL(
            lst, kLSSharedFileListItemBeforeFirst, folder_name, None, url,
            {}, [])
        if item is not None:
            log.debug("Registered new favorite in Finder for: %s", folder_path)<|MERGE_RESOLUTION|>--- conflicted
+++ resolved
@@ -284,14 +284,8 @@
             log.info("Fetched update info from server: %r", update_info)
             server_binding.server_version = update_info['serverVersion']
             server_binding.update_url = update_info['updateSiteURL']
-<<<<<<< HEAD
-        except:
-            log.info("Can't get update information from server \
-                            , may be old server")
-=======
         except Exception as e:
             log.warning("Cannot get update info because of: %s", e)
->>>>>>> 567df53e
 
     def get_proxy_settings(self, device_config=None):
         """Fetch proxy settings from database"""
