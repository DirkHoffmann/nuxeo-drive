--- conflicted
+++ resolved
@@ -6,9 +6,8 @@
 from PyQt4.QtCore import pyqtSignal, QObject
 log = get_logger(__name__)
 
-<<<<<<< HEAD
 SCHEMA_VERSION = "schema_version"
-=======
+
 # Summary status from last known pair of states
 
 PAIR_STATES = {
@@ -44,7 +43,6 @@
     ('unknown', 'deleted'): 'unknown_deleted',
     ('deleted', 'unknown'): 'deleted_unknown',
 }
->>>>>>> 3dd9825c
 
 
 class CustomRow(sqlite3.Row):
